version 1.0

import "https://raw.githubusercontent.com/getwilds/wilds-wdl-library/refs/heads/add-ww-gdc/modules/ww-testdata/ww-testdata.wdl" as ww_testdata

workflow testdata_example {
  # Pull down reference genome and index files for chr1
  call ww_testdata.download_ref_data { input:
      chromo = "chr1",
      version = "hg38",
      region = "1-10000000"
  }

  call ww_testdata.download_fastq_data { }

  call ww_testdata.interleave_fastq { input:
    r1_fq = download_fastq_data.r1_fastq,
    r2_fq = download_fastq_data.r2_fastq
  }

  call ww_testdata.download_cram_data { input:
    ref_fasta = download_ref_data.fasta
  }

  call ww_testdata.download_bam_data { }

  call ww_testdata.download_ichor_data { }

  call ww_testdata.download_dbsnp_vcf { input:
    region = "NC_000001.11:1-10000000",
    filter_name = "chr1"
  }

  call ww_testdata.download_known_indels_vcf { input:
    region = "chr1:1-10000000",
    filter_name = "chr1"
  }

  call ww_testdata.download_gnomad_vcf { input:
    region = "chr1:1-10000000",
    filter_name = "chr1"
  }

  call ww_testdata.download_annotsv_vcf { }

  call ww_testdata.generate_pasilla_counts { }

  call ww_testdata.download_test_transcriptome { }

<<<<<<< HEAD
  call ww_testdata.create_gdc_manifest { }
=======
  call ww_testdata.create_clean_amplicon_reference { input:
    input_fasta = download_ref_data.fasta,
    region = "chr1:5000000-5001000",
    output_name = "chr1_test_amplicon",
    replace_n_with = "A"
  }
>>>>>>> f33ad237

  call validate_outputs { input:
    ref_fasta = download_ref_data.fasta,
    ref_fasta_index = download_ref_data.fasta_index,
    ref_dict = download_ref_data.dict,
    ref_gtf = download_ref_data.gtf,
    ref_bed = download_ref_data.bed,
    r1_fastq = download_fastq_data.r1_fastq,
    r2_fastq = download_fastq_data.r2_fastq,
    inter_fastq = interleave_fastq.inter_fastq,
    cram = download_cram_data.cram,
    crai = download_cram_data.crai,
    bam = download_bam_data.bam,
    bai = download_bam_data.bai,
    ichor_gc_wig = download_ichor_data.wig_gc,
    ichor_map_wig = download_ichor_data.wig_map,
    ichor_centromeres = download_ichor_data.centromeres,
    ichor_panel_of_norm_rds = download_ichor_data.panel_of_norm_rds,
    dbsnp_vcf = download_dbsnp_vcf.dbsnp_vcf,
    dbsnp_vcf_index = download_dbsnp_vcf.dbsnp_vcf_index,
    known_indels_vcf = download_known_indels_vcf.known_indels_vcf,
    known_indels_vcf_index = download_known_indels_vcf.known_indels_vcf_index,
    gnomad_vcf = download_gnomad_vcf.gnomad_vcf,
    gnomad_vcf_index = download_gnomad_vcf.gnomad_vcf_index,
    annotsv_test_vcf = download_annotsv_vcf.test_vcf,
    pasilla_counts = generate_pasilla_counts.individual_count_files,
    pasilla_gene_info = generate_pasilla_counts.gene_info,
    transcriptome_fasta = download_test_transcriptome.transcriptome_fasta,
<<<<<<< HEAD
    gdc_manifest = create_gdc_manifest.manifest
=======
    clean_amplicon_fasta = create_clean_amplicon_reference.clean_fasta,
    clean_amplicon_fasta_index = create_clean_amplicon_reference.clean_fasta_index,
    clean_amplicon_dict = create_clean_amplicon_reference.clean_dict
>>>>>>> f33ad237
  }

  output {
    # Outputs from the reference data download
    File ref_fasta = download_ref_data.fasta
    File ref_fasta_index = download_ref_data.fasta_index
    File ref_dict = download_ref_data.dict
    File ref_gtf = download_ref_data.gtf
    File ref_bed = download_ref_data.bed
    # Outputs from the fastq, cram, and bam data downloads
    File r1_fastq = download_fastq_data.r1_fastq
    File r2_fastq = download_fastq_data.r2_fastq
    File cram = download_cram_data.cram
    File crai = download_cram_data.crai
    File bam = download_bam_data.bam
    File bai = download_bam_data.bai
    # Outputs from the ichorCNA data download
    File ichor_gc_wig = download_ichor_data.wig_gc
    File ichor_map_wig = download_ichor_data.wig_map
    File ichor_centromeres = download_ichor_data.centromeres
    File ichor_panel_of_norm_rds = download_ichor_data.panel_of_norm_rds
    # Outputs from VCF downloads
    File dbsnp_vcf = download_dbsnp_vcf.dbsnp_vcf
    File dbsnp_vcf_index = download_dbsnp_vcf.dbsnp_vcf_index
    File known_indels_vcf = download_known_indels_vcf.known_indels_vcf
    File known_indels_vcf_index = download_known_indels_vcf.known_indels_vcf_index
    File gnomad_vcf = download_gnomad_vcf.gnomad_vcf
    File gnomad_vcf_index = download_gnomad_vcf.gnomad_vcf_index
    File annotsv_test_vcf = download_annotsv_vcf.test_vcf
    # Outputs from Pasilla DESeq2 count generation
    Array[File] pasilla_counts = generate_pasilla_counts.individual_count_files
    Array[String] pasilla_sample_names = generate_pasilla_counts.sample_names
    Array[String] pasilla_sample_conditions = generate_pasilla_counts.sample_conditions
    File pasilla_gene_info = generate_pasilla_counts.gene_info
    # Output from test transcriptome download
    File transcriptome_fasta = download_test_transcriptome.transcriptome_fasta
<<<<<<< HEAD
    # Output from GDC manifest creation
    File gdc_manifest = create_gdc_manifest.manifest
=======
    # Outputs from clean amplicon reference creation
    File clean_amplicon_fasta = create_clean_amplicon_reference.clean_fasta
    File clean_amplicon_fasta_index = create_clean_amplicon_reference.clean_fasta_index
    File clean_amplicon_dict = create_clean_amplicon_reference.clean_dict
>>>>>>> f33ad237
    # Validation report summarizing all outputs
    File validation_report = validate_outputs.report
  }
}

task validate_outputs {
  meta {
    description: "Validates downloaded test data files to ensure they exist and are non-empty"
    outputs: {
        report: "Validation summary reporting file checks and basic statistics"
    }
  }

  parameter_meta {
    ref_fasta: "Reference genome FASTA file to validate"
    ref_fasta_index: "Reference FASTA index file to validate"
    ref_dict: "Reference FASTA dictionary file to validate"
    ref_gtf: "GTF annotation file to validate"
    ref_bed: "BED file to validate"
    r1_fastq: "R1 FASTQ file to validate"
    r2_fastq: "R2 FASTQ file to validate"
    inter_fastq: "Interleaved FASTQ to validate"
    cram: "CRAM file to validate"
    crai: "CRAM index file to validate"
    bam: "BAM file to validate"
    bai: "BAM index file to validate"
    ichor_gc_wig: "ichorCNA GC content file to validate"
    ichor_map_wig: "ichorCNA mapping quality file to validate"
    ichor_centromeres: "ichorCNA centromere locations file to validate"
    ichor_panel_of_norm_rds: "ichorCNA panel of normals file to validate"
    dbsnp_vcf: "dbSNP VCF to validate"
    dbsnp_vcf_index: "dbSNP VCF index to validate"
    known_indels_vcf: "Known indels VCF to validate"
    known_indels_vcf_index: "Known indels VCF index to validate"
    gnomad_vcf: "gnomad VCF to validate"
    gnomad_vcf_index: "gnomad VCF index to validate"
    annotsv_test_vcf: "AnnotSV test VCF file to validate"
    pasilla_counts: "Array of individual count files for each sample from Pasilla dataset to validate"
    pasilla_gene_info: "Pasilla gene annotation information to validate"
    transcriptome_fasta: "Test transcriptome FASTA file to validate"
<<<<<<< HEAD
    gdc_manifest: "GDC manifest file to validate"
=======
    clean_amplicon_fasta: "Clean amplicon reference FASTA file to validate"
    clean_amplicon_fasta_index: "Clean amplicon reference FASTA index file to validate"
    clean_amplicon_dict: "Clean amplicon reference dictionary file to validate"
>>>>>>> f33ad237
    cpu_cores: "Number of CPU cores to use for validation"
    memory_gb: "Memory allocation in GB for the task"
  }

  input {
    File ref_fasta
    File ref_fasta_index
    File ref_dict
    File ref_gtf
    File ref_bed
    File r1_fastq
    File r2_fastq
    File inter_fastq
    File cram
    File crai
    File bam
    File bai
    File ichor_gc_wig
    File ichor_map_wig
    File ichor_centromeres
    File ichor_panel_of_norm_rds
    File dbsnp_vcf
    File dbsnp_vcf_index
    File known_indels_vcf
    File known_indels_vcf_index
    File gnomad_vcf
    File gnomad_vcf_index
    File annotsv_test_vcf
    Array[File] pasilla_counts
    File pasilla_gene_info
    File transcriptome_fasta
<<<<<<< HEAD
    File gdc_manifest
=======
    File clean_amplicon_fasta
    File clean_amplicon_fasta_index
    File clean_amplicon_dict
>>>>>>> f33ad237
    Int cpu_cores = 1
    Int memory_gb = 2
  }

  command <<<
    set -euo pipefail

    # Function to validate a file exists and is non-empty
    validate_file() {
      local file_path="$1"
      local file_label="$2"

      if [[ -f "$file_path" && -s "$file_path" ]]; then
        echo "$file_label: $file_path - PASSED" >> validation_report.txt
        return 0
      else
        echo "$file_label: $file_path - MISSING OR EMPTY" >> validation_report.txt
        return 1
      fi
    }

    echo "=== WILDS Test Data Validation Report ===" > validation_report.txt
    echo "Generated on: $(date)" >> validation_report.txt
    echo "" >> validation_report.txt

    validation_passed=true

    # Validate all files using the function
    validate_file "~{ref_fasta}" "Reference FASTA" || validation_passed=false
    validate_file "~{ref_fasta_index}" "Reference FASTA index" || validation_passed=false
    validate_file "~{ref_dict}" "Reference FASTA dict" || validation_passed=false
    validate_file "~{ref_gtf}" "GTF file" || validation_passed=false
    validate_file "~{ref_bed}" "BED file" || validation_passed=false
    validate_file "~{r1_fastq}" "R1 FASTQ" || validation_passed=false
    validate_file "~{r2_fastq}" "R2 FASTQ" || validation_passed=false
    validate_file "~{inter_fastq}" "Interleaved FASTQ" || validation_passed=false
    validate_file "~{cram}" "CRAM file" || validation_passed=false
    validate_file "~{crai}" "CRAM index" || validation_passed=false
    validate_file "~{bam}" "BAM file" || validation_passed=false
    validate_file "~{bai}" "BAM index" || validation_passed=false
    validate_file "~{ichor_gc_wig}" "ichorCNA GC WIG" || validation_passed=false
    validate_file "~{ichor_map_wig}" "ichorCNA MAP WIG" || validation_passed=false
    validate_file "~{ichor_centromeres}" "ichorCNA centromeres" || validation_passed=false
    validate_file "~{ichor_panel_of_norm_rds}" "ichorCNA panel of normals" || validation_passed=false
    validate_file "~{dbsnp_vcf}" "dbSNP VCF" || validation_passed=false
    validate_file "~{dbsnp_vcf_index}" "dbSNP VCF index" || validation_passed=false
    validate_file "~{known_indels_vcf}" "Known Indels VCF" || validation_passed=false
    validate_file "~{known_indels_vcf_index}" "Known Indels VCF index" || validation_passed=false
    validate_file "~{gnomad_vcf}" "Gnomad VCF" || validation_passed=false
    validate_file "~{gnomad_vcf_index}" "Gnomad VCF index" || validation_passed=false
    validate_file "~{annotsv_test_vcf}" "AnnotSV test VCF" || validation_passed=false

    # Validate pasilla count files
    for count_file in ~{sep=' ' pasilla_counts}; do
      validate_file "$count_file" "Pasilla count file" || validation_passed=false
    done

    validate_file "~{pasilla_gene_info}" "Pasilla gene info" || validation_passed=false
    validate_file "~{transcriptome_fasta}" "Test transcriptome FASTA" || validation_passed=false
<<<<<<< HEAD
    validate_file "~{gdc_manifest}" "GDC manifest" || validation_passed=false
=======
    validate_file "~{clean_amplicon_fasta}" "Clean amplicon FASTA" || validation_passed=false
    validate_file "~{clean_amplicon_fasta_index}" "Clean amplicon FASTA index" || validation_passed=false
    validate_file "~{clean_amplicon_dict}" "Clean amplicon FASTA dict" || validation_passed=false

    # Additional check: Verify no N bases in clean amplicon
    echo "" >> validation_report.txt
    echo "=== Clean Amplicon Verification ===" >> validation_report.txt
    n_count=$(grep -v "^>" "~{clean_amplicon_fasta}" | grep -o "N" | wc -l | tr -d '[:space:]' || echo "0")
    if [ "$n_count" -eq 0 ]; then
      echo "N base check: PASSED (0 N bases found)" >> validation_report.txt
    else
      echo "N base check: FAILED ($n_count N bases found)" >> validation_report.txt
      validation_passed=false
    fi
>>>>>>> f33ad237

    {
      echo ""
      echo "=== Validation Summary ==="
<<<<<<< HEAD
      echo "Total files validated: 26"
=======
      echo "Total files validated: 28"
>>>>>>> f33ad237
    } >> validation_report.txt

    if [[ "$validation_passed" == "true" ]]; then
      echo "Overall Status: PASSED" >> validation_report.txt
    else
      echo "Overall Status: FAILED" >> validation_report.txt
      exit 1
    fi

    cat validation_report.txt
  >>>

  output {
    File report = "validation_report.txt"
  }

  runtime {
    docker: "getwilds/samtools:1.11"
    cpu: cpu_cores
    memory: "~{memory_gb} GB"
  }
}
<|MERGE_RESOLUTION|>--- conflicted
+++ resolved
@@ -46,16 +46,14 @@
 
   call ww_testdata.download_test_transcriptome { }
 
-<<<<<<< HEAD
-  call ww_testdata.create_gdc_manifest { }
-=======
   call ww_testdata.create_clean_amplicon_reference { input:
     input_fasta = download_ref_data.fasta,
     region = "chr1:5000000-5001000",
     output_name = "chr1_test_amplicon",
     replace_n_with = "A"
   }
->>>>>>> f33ad237
+
+  call ww_testdata.create_gdc_manifest { }
 
   call validate_outputs { input:
     ref_fasta = download_ref_data.fasta,
@@ -84,13 +82,10 @@
     pasilla_counts = generate_pasilla_counts.individual_count_files,
     pasilla_gene_info = generate_pasilla_counts.gene_info,
     transcriptome_fasta = download_test_transcriptome.transcriptome_fasta,
-<<<<<<< HEAD
-    gdc_manifest = create_gdc_manifest.manifest
-=======
     clean_amplicon_fasta = create_clean_amplicon_reference.clean_fasta,
     clean_amplicon_fasta_index = create_clean_amplicon_reference.clean_fasta_index,
     clean_amplicon_dict = create_clean_amplicon_reference.clean_dict
->>>>>>> f33ad237
+    gdc_manifest = create_gdc_manifest.manifest
   }
 
   output {
@@ -127,15 +122,12 @@
     File pasilla_gene_info = generate_pasilla_counts.gene_info
     # Output from test transcriptome download
     File transcriptome_fasta = download_test_transcriptome.transcriptome_fasta
-<<<<<<< HEAD
-    # Output from GDC manifest creation
-    File gdc_manifest = create_gdc_manifest.manifest
-=======
     # Outputs from clean amplicon reference creation
     File clean_amplicon_fasta = create_clean_amplicon_reference.clean_fasta
     File clean_amplicon_fasta_index = create_clean_amplicon_reference.clean_fasta_index
     File clean_amplicon_dict = create_clean_amplicon_reference.clean_dict
->>>>>>> f33ad237
+    # Output from GDC manifest creation
+    File gdc_manifest = create_gdc_manifest.manifest
     # Validation report summarizing all outputs
     File validation_report = validate_outputs.report
   }
@@ -176,13 +168,10 @@
     pasilla_counts: "Array of individual count files for each sample from Pasilla dataset to validate"
     pasilla_gene_info: "Pasilla gene annotation information to validate"
     transcriptome_fasta: "Test transcriptome FASTA file to validate"
-<<<<<<< HEAD
-    gdc_manifest: "GDC manifest file to validate"
-=======
     clean_amplicon_fasta: "Clean amplicon reference FASTA file to validate"
     clean_amplicon_fasta_index: "Clean amplicon reference FASTA index file to validate"
     clean_amplicon_dict: "Clean amplicon reference dictionary file to validate"
->>>>>>> f33ad237
+    gdc_manifest: "GDC manifest file to validate"
     cpu_cores: "Number of CPU cores to use for validation"
     memory_gb: "Memory allocation in GB for the task"
   }
@@ -214,13 +203,10 @@
     Array[File] pasilla_counts
     File pasilla_gene_info
     File transcriptome_fasta
-<<<<<<< HEAD
-    File gdc_manifest
-=======
     File clean_amplicon_fasta
     File clean_amplicon_fasta_index
     File clean_amplicon_dict
->>>>>>> f33ad237
+    File gdc_manifest
     Int cpu_cores = 1
     Int memory_gb = 2
   }
@@ -280,9 +266,7 @@
 
     validate_file "~{pasilla_gene_info}" "Pasilla gene info" || validation_passed=false
     validate_file "~{transcriptome_fasta}" "Test transcriptome FASTA" || validation_passed=false
-<<<<<<< HEAD
     validate_file "~{gdc_manifest}" "GDC manifest" || validation_passed=false
-=======
     validate_file "~{clean_amplicon_fasta}" "Clean amplicon FASTA" || validation_passed=false
     validate_file "~{clean_amplicon_fasta_index}" "Clean amplicon FASTA index" || validation_passed=false
     validate_file "~{clean_amplicon_dict}" "Clean amplicon FASTA dict" || validation_passed=false
@@ -297,16 +281,11 @@
       echo "N base check: FAILED ($n_count N bases found)" >> validation_report.txt
       validation_passed=false
     fi
->>>>>>> f33ad237
 
     {
       echo ""
       echo "=== Validation Summary ==="
-<<<<<<< HEAD
-      echo "Total files validated: 26"
-=======
-      echo "Total files validated: 28"
->>>>>>> f33ad237
+      echo "Total files validated: 29"
     } >> validation_report.txt
 
     if [[ "$validation_passed" == "true" ]]; then
